--- conflicted
+++ resolved
@@ -1,181 +1,172 @@
-﻿using System;
-using System.Collections.Generic;
-using System.Linq;
-using System.Text;
-using System.Threading.Tasks;
-using Microsoft.Xna.Framework;
-
-namespace SharpMath2
-{
-    /// <summary>
-    /// Describes a rectangle. Meant to be reused.
-    /// </summary>
-    public class Rect2 : Shape2
-    {
-        /// <summary>
-        /// The vertices of this rectangle as a clockwise array.
-        /// </summary>
-        public readonly Vector2[] Vertices;
-
-        /// <summary>
-        /// The corner with the smallest x and y coordinates on this
-        /// rectangle.
-        /// </summary>
-        public Vector2 Min => Vertices[0];
-
-        /// <summary>
-        /// The corner with the largest x and y coordinates on this
-        /// rectangle
-        /// </summary>
-        public Vector2 Max => Vertices[2];
-
-        /// <summary>
-        /// The corner with the largest x and smallest y coordinates on
-        /// this rectangle
-        /// </summary>
-        public Vector2 UpperRight => Vertices[1];
-
-        /// <summary>
-        /// The corner with the smallest x and largest y coordinates on this
-        /// rectangle
-        /// </summary>
-        public Vector2 LowerLeft => Vertices[3];
-
-        /// <summary>
-        /// The center of this rectangle
-        /// </summary>
-        public readonly Vector2 Center;
-
-        /// <summary>
-        /// The width of this rectangle
-        /// </summary>
-        public readonly float Width;
-
-        /// <summary>
-        /// The height of this rectangle
-        /// </summary>
-        public readonly float Height;
-
-        /// <summary>
-        /// Creates a bounding box with the specified upper-left and bottom-right.
-        /// Will autocorrect if min.X > max.X or min.Y > max.Y
-        /// </summary>
-        /// <param name="min">Min x, min y</param>
-        /// <param name="max">Max x, max y</param>
-        /// <exception cref="ArgumentException">If min and max do not make a box</exception>
-        public Rect2(Vector2 min, Vector2 max)
-        {
-<<<<<<< HEAD
-            float area = (max.X - min.X) * (max.Y - min.Y);
-            if(area > -Math2.DEFAULT_EPSILON && area < Math2.DEFAULT_EPSILON)
-                throw new ArgumentException($"min={min}, max={max} - that's a line or a point, not a box (area below epsilon {Math2.DEFAULT_EPSILON} (got {area}))");
-=======
-            if (Math2.Approximately(min, max))
-                throw new ArgumentException($"Min is approximately max: min={min}, max={max} - that's a point, not a box");
-            if (Math.Abs(min.X - max.X) <= Math2.DEFAULT_EPSILON)
-                throw new ArgumentException($"Min x is approximately max x: min={min}, max={max} - that's a line, not a box");
-            if (Math.Abs(min.Y - max.Y) <= Math2.DEFAULT_EPSILON)
-                throw new ArgumentException($"Min y is approximately max y: min={min}, max={max} - that's a line, not a box");
->>>>>>> d604ffb1
-
-            float tmpX1 = min.X, tmpX2 = max.X;
-            float tmpY1 = min.Y, tmpY2 = max.Y;
-
-            min.X = Math.Min(tmpX1, tmpX2);
-            min.Y = Math.Min(tmpY1, tmpY2);
-            max.X = Math.Max(tmpX1, tmpX2);
-            max.Y = Math.Max(tmpY1, tmpY2);
-
-            Vertices = new Vector2[]
-            {
-                min, new Vector2(max.X, min.Y), max, new Vector2(min.X, max.Y)
-            };
-
-            Center = new Vector2((Min.X + Max.X) / 2, (Min.Y + Max.Y) / 2);
-
-            Width = Max.X - Min.X;
-            Height = Max.Y - Min.Y;
-        }
-
-        /// <summary>
-        /// Creates a bounding box from the specified points. Will correct if minX > maxX or minY > maxY.
-        /// </summary>
-        /// <param name="minX">Min or max x (different from maxX)</param>
-        /// <param name="minY">Min or max y (different from maxY)</param>
-        /// <param name="maxX">Min or max x (different from minX)</param>
-        /// <param name="maxY">Min or max y (different from minY)</param>
-        public Rect2(float minX, float minY, float maxX, float maxY) : this(new Vector2(minX, minY), new Vector2(maxX, maxY))
-        {
-        }
-
-        /// <summary>
-        /// Determines if box1 with origin pos1 intersects box2 with origin pos2.
-        /// </summary>
-        /// <param name="box1">Box 1</param>
-        /// <param name="box2">Box 2</param>
-        /// <param name="pos1">Origin of box 1</param>
-        /// <param name="pos2">Origin of box 2</param>
-        /// <param name="strict">If overlap is required for intersection</param>
-        /// <returns>If box1 intersects box2 when box1 is at pos1 and box2 is at pos2</returns>
-        public static bool Intersects(Rect2 box1, Rect2 box2, Vector2 pos1, Vector2 pos2, bool strict)
-        {
-            return AxisAlignedLine2.Intersects(box1.Min.X + pos1.X, box1.Max.X + pos1.X, box2.Min.X + pos2.X, box2.Max.X + pos2.X, strict, false)
-                && AxisAlignedLine2.Intersects(box1.Min.Y + pos1.Y, box1.Max.Y + pos1.Y, box2.Min.Y + pos2.Y, box2.Max.Y + pos2.Y, strict, false);
-        }
-
-        /// <summary>
-        /// Determines if the box when at pos contains point.
-        /// </summary>
-        /// <param name="box">The box</param>
-        /// <param name="pos">Origin of box</param>
-        /// <param name="point">Point to check</param>
-        /// <param name="strict">true if the edges do not count</param>
-        /// <returns>If the box at pos contains point</returns>
-        public static bool Contains(Rect2 box, Vector2 pos, Vector2 point, bool strict)
-        {
-            return AxisAlignedLine2.Contains(box.Min.X + pos.X, box.Max.X + pos.X, point.X, strict, false)
-                && AxisAlignedLine2.Contains(box.Min.Y + pos.Y, box.Max.Y + pos.Y, point.Y, strict, false);
-        }
-
-        /// <summary>
-        /// Determines if innerBox is contained entirely in outerBox
-        /// </summary>
-        /// <param name="outerBox">the (bigger) box that you want to check contains the inner box</param>
-        /// <param name="innerBox">the (smaller) box that you want to check is contained in the outer box</param>
-        /// <param name="posOuter">where the outer box is located</param>
-        /// <param name="posInner">where the inner box is located</param>
-        /// <param name="strict">true to return false if innerBox touches an edge of outerBox, false otherwise</param>
-        /// <returns>true if innerBox is contained in outerBox, false otherwise</returns>
-        public static bool Contains(Rect2 outerBox, Rect2 innerBox, Vector2 posOuter, Vector2 posInner, bool strict)
-        {
-            return Contains(outerBox, posOuter, innerBox.Min + posInner, strict) && Contains(outerBox, posOuter, innerBox.Max + posInner, strict);
-        }
-
-        /// <summary>
-        /// Deterimines in the box contains the specified polygon
-        /// </summary>
-        /// <param name="box">The box</param>
-        /// <param name="poly">The polygon</param>
-        /// <param name="boxPos">Where the box is located</param>
-        /// <param name="polyPos">Where the polygon is located</param>
-        /// <param name="strict">true if we return false if the any part of the polygon is on the edge, false otherwise</param>
-        /// <returns>true if the poly is contained in box, false otherwise</returns>
-        public static bool Contains(Rect2 box, Polygon2 poly, Vector2 boxPos, Vector2 polyPos, bool strict)
-        {
-            return Contains(box, poly.AABB, boxPos, polyPos, strict);
-        }
-
-        /// <summary>
-        /// Projects the rectangle at pos along axis.
-        /// </summary>
-        /// <param name="rect">The rectangle to project</param>
-        /// <param name="pos">The origin of the rectangle</param>
-        /// <param name="axis">The axis to project on</param>
-        /// <returns>The projection of rect at pos along axis</returns>
-        public static AxisAlignedLine2 ProjectAlongAxis(Rect2 rect, Vector2 pos, Vector2 axis)
-        {
-            //return ProjectAlongAxis(axis, pos, Rotation2.Zero, rect.Center, rect.Min, rect.UpperRight, rect.LowerLeft, rect.Max);
-            return ProjectAlongAxis(axis, pos, rect.Vertices);
-        }
-    }
-}+﻿using System;
+using System.Collections.Generic;
+using System.Linq;
+using System.Text;
+using System.Threading.Tasks;
+using Microsoft.Xna.Framework;
+
+namespace SharpMath2
+{
+    /// <summary>
+    /// Describes a rectangle. Meant to be reused.
+    /// </summary>
+    public class Rect2 : Shape2
+    {
+        /// <summary>
+        /// The vertices of this rectangle as a clockwise array.
+        /// </summary>
+        public readonly Vector2[] Vertices;
+
+        /// <summary>
+        /// The corner with the smallest x and y coordinates on this
+        /// rectangle.
+        /// </summary>
+        public Vector2 Min => Vertices[0];
+
+        /// <summary>
+        /// The corner with the largest x and y coordinates on this
+        /// rectangle
+        /// </summary>
+        public Vector2 Max => Vertices[2];
+
+        /// <summary>
+        /// The corner with the largest x and smallest y coordinates on
+        /// this rectangle
+        /// </summary>
+        public Vector2 UpperRight => Vertices[1];
+
+        /// <summary>
+        /// The corner with the smallest x and largest y coordinates on this
+        /// rectangle
+        /// </summary>
+        public Vector2 LowerLeft => Vertices[3];
+
+        /// <summary>
+        /// The center of this rectangle
+        /// </summary>
+        public readonly Vector2 Center;
+
+        /// <summary>
+        /// The width of this rectangle
+        /// </summary>
+        public readonly float Width;
+
+        /// <summary>
+        /// The height of this rectangle
+        /// </summary>
+        public readonly float Height;
+
+        /// <summary>
+        /// Creates a bounding box with the specified upper-left and bottom-right.
+        /// Will autocorrect if min.X > max.X or min.Y > max.Y
+        /// </summary>
+        /// <param name="min">Min x, min y</param>
+        /// <param name="max">Max x, max y</param>
+        /// <exception cref="ArgumentException">If min and max do not make a box</exception>
+        public Rect2(Vector2 min, Vector2 max)
+        {
+            float area = (max.X - min.X) * (max.Y - min.Y);
+            if(area > -Math2.DEFAULT_EPSILON && area < Math2.DEFAULT_EPSILON)
+                throw new ArgumentException($"min={min}, max={max} - that's a line or a point, not a box (area below epsilon {Math2.DEFAULT_EPSILON} (got {area}))");
+
+            float tmpX1 = min.X, tmpX2 = max.X;
+            float tmpY1 = min.Y, tmpY2 = max.Y;
+
+            min.X = Math.Min(tmpX1, tmpX2);
+            min.Y = Math.Min(tmpY1, tmpY2);
+            max.X = Math.Max(tmpX1, tmpX2);
+            max.Y = Math.Max(tmpY1, tmpY2);
+
+            Vertices = new Vector2[]
+            {
+                min, new Vector2(max.X, min.Y), max, new Vector2(min.X, max.Y)
+            };
+
+            Center = new Vector2((Min.X + Max.X) / 2, (Min.Y + Max.Y) / 2);
+
+            Width = Max.X - Min.X;
+            Height = Max.Y - Min.Y;
+        }
+
+        /// <summary>
+        /// Creates a bounding box from the specified points. Will correct if minX > maxX or minY > maxY.
+        /// </summary>
+        /// <param name="minX">Min or max x (different from maxX)</param>
+        /// <param name="minY">Min or max y (different from maxY)</param>
+        /// <param name="maxX">Min or max x (different from minX)</param>
+        /// <param name="maxY">Min or max y (different from minY)</param>
+        public Rect2(float minX, float minY, float maxX, float maxY) : this(new Vector2(minX, minY), new Vector2(maxX, maxY))
+        {
+        }
+
+        /// <summary>
+        /// Determines if box1 with origin pos1 intersects box2 with origin pos2.
+        /// </summary>
+        /// <param name="box1">Box 1</param>
+        /// <param name="box2">Box 2</param>
+        /// <param name="pos1">Origin of box 1</param>
+        /// <param name="pos2">Origin of box 2</param>
+        /// <param name="strict">If overlap is required for intersection</param>
+        /// <returns>If box1 intersects box2 when box1 is at pos1 and box2 is at pos2</returns>
+        public static bool Intersects(Rect2 box1, Rect2 box2, Vector2 pos1, Vector2 pos2, bool strict)
+        {
+            return AxisAlignedLine2.Intersects(box1.Min.X + pos1.X, box1.Max.X + pos1.X, box2.Min.X + pos2.X, box2.Max.X + pos2.X, strict, false)
+                && AxisAlignedLine2.Intersects(box1.Min.Y + pos1.Y, box1.Max.Y + pos1.Y, box2.Min.Y + pos2.Y, box2.Max.Y + pos2.Y, strict, false);
+        }
+
+        /// <summary>
+        /// Determines if the box when at pos contains point.
+        /// </summary>
+        /// <param name="box">The box</param>
+        /// <param name="pos">Origin of box</param>
+        /// <param name="point">Point to check</param>
+        /// <param name="strict">true if the edges do not count</param>
+        /// <returns>If the box at pos contains point</returns>
+        public static bool Contains(Rect2 box, Vector2 pos, Vector2 point, bool strict)
+        {
+            return AxisAlignedLine2.Contains(box.Min.X + pos.X, box.Max.X + pos.X, point.X, strict, false)
+                && AxisAlignedLine2.Contains(box.Min.Y + pos.Y, box.Max.Y + pos.Y, point.Y, strict, false);
+        }
+
+        /// <summary>
+        /// Determines if innerBox is contained entirely in outerBox
+        /// </summary>
+        /// <param name="outerBox">the (bigger) box that you want to check contains the inner box</param>
+        /// <param name="innerBox">the (smaller) box that you want to check is contained in the outer box</param>
+        /// <param name="posOuter">where the outer box is located</param>
+        /// <param name="posInner">where the inner box is located</param>
+        /// <param name="strict">true to return false if innerBox touches an edge of outerBox, false otherwise</param>
+        /// <returns>true if innerBox is contained in outerBox, false otherwise</returns>
+        public static bool Contains(Rect2 outerBox, Rect2 innerBox, Vector2 posOuter, Vector2 posInner, bool strict)
+        {
+            return Contains(outerBox, posOuter, innerBox.Min + posInner, strict) && Contains(outerBox, posOuter, innerBox.Max + posInner, strict);
+        }
+
+        /// <summary>
+        /// Deterimines in the box contains the specified polygon
+        /// </summary>
+        /// <param name="box">The box</param>
+        /// <param name="poly">The polygon</param>
+        /// <param name="boxPos">Where the box is located</param>
+        /// <param name="polyPos">Where the polygon is located</param>
+        /// <param name="strict">true if we return false if the any part of the polygon is on the edge, false otherwise</param>
+        /// <returns>true if the poly is contained in box, false otherwise</returns>
+        public static bool Contains(Rect2 box, Polygon2 poly, Vector2 boxPos, Vector2 polyPos, bool strict)
+        {
+            return Contains(box, poly.AABB, boxPos, polyPos, strict);
+        }
+
+        /// <summary>
+        /// Projects the rectangle at pos along axis.
+        /// </summary>
+        /// <param name="rect">The rectangle to project</param>
+        /// <param name="pos">The origin of the rectangle</param>
+        /// <param name="axis">The axis to project on</param>
+        /// <returns>The projection of rect at pos along axis</returns>
+        public static AxisAlignedLine2 ProjectAlongAxis(Rect2 rect, Vector2 pos, Vector2 axis)
+        {
+            //return ProjectAlongAxis(axis, pos, Rotation2.Zero, rect.Center, rect.Min, rect.UpperRight, rect.LowerLeft, rect.Max);
+            return ProjectAlongAxis(axis, pos, rect.Vertices);
+        }
+    }
+}